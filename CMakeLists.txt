cmake_minimum_required(VERSION 3.18)

if(POLICY CMP0116)
# Introduced in cmake 3.20
# https://cmake.org/cmake/help/latest/policy/CMP0116.html
  cmake_policy(SET CMP0116 OLD)
endif()

include(ExternalProject)

set(CMAKE_CXX_STANDARD 26)

set(CMAKE_INCLUDE_CURRENT_DIR ON)

project(triton CXX C)
include(CTest)

list(APPEND CMAKE_MODULE_PATH "${CMAKE_CURRENT_SOURCE_DIR}/cmake")

# Options
<<<<<<< HEAD
option(TRITON_BUILD_TUTORIALS "Build C++ Triton tutorials" OFF)
option(TRITON_BUILD_PYTHON_MODULE "Build Python Triton bindings" OFF)
option(TRITON_BUILD_PROTON "Build the Triton Proton profiler" OFF)
option(TRITON_BUILD_UT "Build C++ Triton Unit Tests" OFF)
=======
option(TRITON_BUILD_PYTHON_MODULE "Build Python Triton bindings" OFF)
option(TRITON_BUILD_PROTON "Build the Triton Proton profiler" ON)
option(TRITON_BUILD_UT "Build C++ Triton Unit Tests" ON)
option(TRITON_BUILD_WITH_CCACHE "Build with ccache (if available)" ON)
>>>>>>> 3d1aeca3
set(TRITON_CODEGEN_BACKENDS "" CACHE STRING "Enable different codegen backends")

if(TRITON_BUILD_WITH_CCACHE)
  find_program(CCACHE_PROGRAM ccache)
  if(CCACHE_PROGRAM)
    set(CMAKE_C_COMPILER_LAUNCHER "${CCACHE_PROGRAM}"
        CACHE STRING "C compiler launcher")
    set(CMAKE_CXX_COMPILER_LAUNCHER "${CCACHE_PROGRAM}"
        CACHE STRING "CXX compiler launcher")
  else()
    message(
      STATUS
        "Could not find ccache. Consider installing ccache to speed up compilation."
    )
  endif()
endif()

set(TRITON_PARALLEL_LINK_JOBS "" CACHE STRING
  "Define the maximum number of concurrent link jobs (Ninja only).")
if (TRITON_PARALLEL_LINK_JOBS)
    set_property(GLOBAL APPEND PROPERTY JOB_POOLS link_job_pool=${TRITON_PARALLEL_LINK_JOBS})
    set(CMAKE_JOB_POOL_LINK link_job_pool)
endif()


# Ensure Python3 vars are set correctly
# used conditionally in this file and by lit tests

# Customized release build type with assertions: TritonRelBuildWithAsserts
<<<<<<< HEAD
set(CMAKE_C_FLAGS_TRITONRELBUILDWITHASSERTS "-O2")
set(CMAKE_CXX_FLAGS_TRITONRELBUILDWITHASSERTS "-O2")
set(CMAKE_C_FLAGS_TRITONBUILDWITHO1 "-O1")
set(CMAKE_CXX_FLAGS_TRITONBUILDWITHO1 "-O1")
=======
if(NOT MSVC)
  set(CMAKE_C_FLAGS_TRITONRELBUILDWITHASSERTS "-O2 -g")
  set(CMAKE_CXX_FLAGS_TRITONRELBUILDWITHASSERTS "-O2 -g")
  set(CMAKE_C_FLAGS_TRITONBUILDWITHO1 "-O1")
  set(CMAKE_CXX_FLAGS_TRITONBUILDWITHO1 "-O1")
else()
  set(CMAKE_C_FLAGS_TRITONRELBUILDWITHASSERTS "/Zi /RTC1 /bigobj /Zc:preprocessor /permissive-")
  set(CMAKE_CXX_FLAGS_TRITONRELBUILDWITHASSERTS "/Zi /RTC1 /bigobj /Zc:preprocessor /permissive-")
  set(CMAKE_EXE_LINKER_FLAGS_TRITONRELBUILDWITHASSERTS "/debug:fastlink /INCREMENTAL")
  set(CMAKE_MODULE_LINKER_FLAGS_TRITONRELBUILDWITHASSERTS "/debug:fastlink /INCREMENTAL")
  set(CMAKE_SHARED_LINKER_FLAGS_TRITONRELBUILDWITHASSERTS "/debug:fastlink /INCREMENTAL")
endif()
>>>>>>> 3d1aeca3

# Default build type
# if(NOT CMAKE_BUILD_TYPE)
#   message(STATUS "Default build type: Release")
#   set(CMAKE_BUILD_TYPE "Release")
# endif()

set(CMAKE_BUILD_TYPE "Release")

if(NOT WIN32)
  find_library(TERMINFO_LIBRARY tinfo)
endif()

if(TRITON_BUILD_UT)
  # This is an aggregate target for all unit tests.
  add_custom_target(TritonUnitTests)
  set_target_properties(TritonUnitTests PROPERTIES FOLDER "Triton/Tests")
  include(AddTritonUnitTest)
endif()

# Compiler flags
include_directories(${CMAKE_CURRENT_SOURCE_DIR}/include)
<<<<<<< HEAD
set(CMAKE_CXX_FLAGS "${CMAKE_C_FLAGS} -D__STDC_FORMAT_MACROS ")
#  -fPIC -std=gnu++17
=======
if(NOT MSVC)
  set(CMAKE_CXX_FLAGS "${CMAKE_CXX_FLAGS} -D__STDC_FORMAT_MACROS  -fPIC -std=gnu++17")
else()
  set(CMAKE_CXX_FLAGS "${CMAKE_CXX_FLAGS} -D__STDC_FORMAT_MACROS")
endif()

>>>>>>> 3d1aeca3

# #########
# LLVM
# #########
if(NOT MLIR_DIR)
  set(MLIR_DIR ${LLVM_LIBRARY_DIR}/cmake/mlir)
endif()

# MLIR
find_package(MLIR REQUIRED CONFIG PATHS ${MLIR_DIR})

list(APPEND CMAKE_MODULE_PATH "${MLIR_CMAKE_DIR}")
list(APPEND CMAKE_MODULE_PATH "${LLVM_CMAKE_DIR}")

include(TableGen) # required by AddMLIR
include(AddLLVM)
include(AddMLIR)

# Utilities
function(add_triton_object name)
  cmake_parse_arguments(ARG "" "" "DEPENDS;LINK_LIBS" ${ARGN})
  add_library(${name} OBJECT)
  target_sources(${name}
    PRIVATE ${ARG_UNPARSED_ARGUMENTS}
    INTERFACE $<TARGET_OBJECTS:${name}>
  )


  # add_library(${name} OBJECT ${ARG_UNPARSED_ARGUMENTS})
  if(ARG_DEPENDS)
    add_dependencies(${name} ${ARG_DEPENDS})
  endif()
  if(ARG_LINK_LIBS)
    target_link_libraries(${name} PUBLIC ${ARG_LINK_LIBS})
  endif()
endfunction(add_triton_object)

set_property(GLOBAL PROPERTY TRITON_LIBS "")
function(add_triton_library name)
  set_property(GLOBAL APPEND PROPERTY TRITON_LIBS ${name})
  add_triton_object(${name} ${ARGN})
  llvm_update_compile_flags(${name})
endfunction()

set_property(GLOBAL PROPERTY TRITON_PLUGINS "")
function(add_triton_plugin name)
  set_property(GLOBAL APPEND PROPERTY TRITON_PLUGINS ${name})
  add_triton_object(${name} ${ARGN})
endfunction()


# Disable warnings that show up in external code (gtest;pybind11)
<<<<<<< HEAD
# set(CMAKE_CXX_FLAGS "${CMAKE_CXX_FLAGS} -Werror -Wno-covered-switch-default -fvisibility=hidden")
=======
if(NOT MSVC)
  set(CMAKE_CXX_FLAGS "${CMAKE_CXX_FLAGS} -Werror -Wno-covered-switch-default -fvisibility=hidden")
else()
  set(CMAKE_CXX_FLAGS "${CMAKE_CXX_FLAGS} /wd4244 /wd4624 /wd4715 /wd4530")
endif()
>>>>>>> 3d1aeca3

include_directories(".")
include_directories(${MLIR_INCLUDE_DIRS})
include_directories(${LLVM_INCLUDE_DIRS})
include_directories(${PROJECT_SOURCE_DIR}/include)
include_directories(${PROJECT_BINARY_DIR}/include) # Tablegen'd files
include_directories(${PROJECT_SOURCE_DIR}/third_party)
include_directories(${PROJECT_BINARY_DIR}/third_party) # Tablegen'd files

# link_directories(${LLVM_LIBRARY_DIR})
add_subdirectory(include)
add_subdirectory(lib)

# TODO: Figure out which target is sufficient to fix errors; triton is
# apparently not enough. Currently set linking libstdc++fs for all targets
# to support some old version GCC compilers like 8.3.0.
if (NOT WIN32 AND NOT APPLE AND NOT BSD)
  link_libraries(stdc++fs)
endif()


# -----

# ------
if(TRITON_BUILD_PYTHON_MODULE)
  message(STATUS "Adding Python module")
  set(PYTHON_SRC_PATH ${CMAKE_CURRENT_SOURCE_DIR}/python/src)
  include_directories(${PYTHON_SRC_PATH})

  # Python Interpreter is used to run lit tests
  find_package(Python3 REQUIRED COMPONENTS Development.Module Interpreter)
  find_package(pybind11 CONFIG REQUIRED HINTS "${Python3_SITELIB}")

  if (DEFINED TRITON_PLUGIN_DIRS)
    foreach(PLUGIN_DIR ${TRITON_PLUGIN_DIRS})
      # Read the plugin name under dir/backend/name.conf
      cmake_path(APPEND PLUGIN_DIR "backend" "name.conf" OUTPUT_VARIABLE PLUGIN_NAME_PATH)
      file(READ ${PLUGIN_NAME_PATH} PLUGIN_NAME)
      string(STRIP ${PLUGIN_NAME} PLUGIN_NAME)

      list(APPEND TRITON_PLUGIN_NAMES ${PLUGIN_NAME})

      # Include the plugin as part of the build, placing the build output under
      # ${TRITON_BINARY_DIR}/third_party/${PLUGIN_NAME}
      cmake_path(APPEND TRITON_BINARY_DIR "third_party" ${PLUGIN_NAME} OUTPUT_VARIABLE PLUGIN_DIR_BUILD_OUTPUT)
      message(STATUS "Building plugin '${PLUGIN_NAME}' from ${PLUGIN_DIR} with output ${PLUGIN_DIR_BUILD_OUTPUT}")
      add_subdirectory(${PLUGIN_DIR} ${PLUGIN_DIR_BUILD_OUTPUT})
    endforeach()
  endif()

  foreach(CODEGEN_BACKEND ${TRITON_CODEGEN_BACKENDS})
    add_subdirectory(third_party/${CODEGEN_BACKEND})
  endforeach()

  if (TRITON_BUILD_PROTON)
    add_subdirectory(third_party/proton)
  endif()
  # We always build proton dialect
  list(APPEND TRITON_PLUGIN_NAMES "proton")
  add_subdirectory(third_party/proton/dialect)

  get_property(triton_libs GLOBAL PROPERTY TRITON_LIBS)
  get_property(triton_plugins GLOBAL PROPERTY TRITON_PLUGINS)
  set(TRITON_LIBRARIES
    ${triton_libs}
    ${triton_plugins}

    # mlir
    MLIRAMDGPUDialect
    MLIRNVVMDialect
    MLIRNVVMToLLVMIRTranslation
    MLIRGPUToNVVMTransforms
    MLIRGPUToGPURuntimeTransforms
    MLIRGPUTransforms
    MLIRIR
    MLIRControlFlowToLLVM
    MLIRBytecodeWriter
    MLIRPass
    MLIRTransforms
    MLIRLLVMDialect
    MLIRSupport
    MLIRTargetLLVMIRExport
    MLIRMathToLLVM
    MLIRROCDLToLLVMIRTranslation
    MLIRGPUDialect
    MLIRSCFToControlFlow
    MLIRIndexToLLVM
    MLIRGPUToROCDLTransforms
    MLIRUBToLLVM

    # LLVM
    LLVMPasses
    LLVMNVPTXCodeGen
    # LLVMNVPTXAsmPrinter
    LLVMAMDGPUCodeGen
    LLVMAMDGPUAsmParser

    Python3::Module
    pybind11::headers

  )
  if(CMAKE_SYSTEM_PROCESSOR MATCHES "aarch64" OR # Linux arm64
     CMAKE_SYSTEM_PROCESSOR MATCHES "arm64" OR # macOS arm64
     CMAKE_OSX_ARCHITECTURES MATCHES "arm64")  # also macOS arm64
      list(APPEND TRITON_LIBRARIES
          LLVMAArch64CodeGen
          LLVMAArch64AsmParser
      )
<<<<<<< HEAD
  elseif(CMAKE_SYSTEM_PROCESSOR MATCHES "AMD64")
=======
  elseif(CMAKE_SYSTEM_PROCESSOR MATCHES "x86_64" OR CMAKE_SYSTEM_PROCESSOR MATCHES "AMD64")
>>>>>>> 3d1aeca3
      list(APPEND TRITON_LIBRARIES
          LLVMX86CodeGen
          LLVMX86AsmParser
      )
  elseif(CMAKE_SYSTEM_PROCESSOR MATCHES "ppc64le")
      list(APPEND TRITON_LIBRARIES
        LLVMPowerPCAsmParser
        LLVMPowerPCCodeGen
      )
  else()
    message(FATAL_ERROR "LLVM codegen/ASM parser libs: This HW architecture (${CMAKE_SYSTEM_PROCESSOR}) is not configured in cmake lib dependencies.")
  endif()

  # Define triton library
  string(JOIN "," TRITON_BACKENDS_TUPLE ${TRITON_CODEGEN_BACKENDS})

  if (DEFINED TRITON_PLUGIN_NAMES)
    string(JOIN "," TRITON_BACKENDS_TUPLE ${TRITON_BACKENDS_TUPLE} ${TRITON_PLUGIN_NAMES})
  endif()

  message(STATUS "Triton backends tuple: ${TRITON_BACKENDS_TUPLE}")

  set(TRITON_BACKENDS_TUPLE "(${TRITON_BACKENDS_TUPLE})")
  add_compile_definitions(TRITON_BACKENDS_TUPLE=${TRITON_BACKENDS_TUPLE})
  add_library(triton SHARED ${PYTHON_SRC_PATH}/main.cc
                  ${PYTHON_SRC_PATH}/ir.cc
                  ${PYTHON_SRC_PATH}/passes.cc
                  ${PYTHON_SRC_PATH}/interpreter.cc
                  ${PYTHON_SRC_PATH}/llvm.cc)

  # Link triton with its dependencies
  target_link_libraries(triton PRIVATE ${TRITON_LIBRARIES})
  if(WIN32)
    target_link_libraries(triton PRIVATE ${CMAKE_DL_LIBS})
    set_target_properties(triton PROPERTIES SUFFIX ".pyd")
    set_target_properties(triton PROPERTIES PREFIX "lib")
  else()
    target_link_libraries(triton PRIVATE z)
  endif()
  target_link_options(triton PRIVATE ${LLVM_LDFLAGS})
endif()

if (UNIX AND NOT APPLE)
  set(CMAKE_SHARED_LINKER_FLAGS "${CMAKE_SHARED_LINKER_FLAGS} -Wl,--exclude-libs,ALL")
endif()

if(TRITON_BUILD_PYTHON_MODULE AND NOT WIN32)
  set(CMAKE_SHARED_LIBRARY_SUFFIX ".so")

  # Check if the platform is MacOS
  if(APPLE)
    set(PYTHON_LDFLAGS "-undefined dynamic_lookup")
  endif()

  target_link_options(triton PRIVATE ${PYTHON_LDFLAGS})
endif()

if(NOT TRITON_BUILD_PYTHON_MODULE)
  foreach(CODEGEN_BACKEND ${TRITON_CODEGEN_BACKENDS})
    add_subdirectory(third_party/${CODEGEN_BACKEND})
  endforeach()
  add_subdirectory(third_party/proton/dialect)
endif()

find_package(Threads REQUIRED)

add_subdirectory(third_party/f2reduce)
add_subdirectory(bin)
add_subdirectory(test)

if(TRITON_BUILD_UT)
  add_subdirectory(unittest)
  # This target runs all the unit tests.
  add_custom_target(check-triton-unit-tests
    COMMAND ${CMAKE_CTEST_COMMAND} --output-on-failure
    DEPENDS TritonUnitTests
    USES_TERMINAL
  )
endif()<|MERGE_RESOLUTION|>--- conflicted
+++ resolved
@@ -18,17 +18,10 @@
 list(APPEND CMAKE_MODULE_PATH "${CMAKE_CURRENT_SOURCE_DIR}/cmake")
 
 # Options
-<<<<<<< HEAD
-option(TRITON_BUILD_TUTORIALS "Build C++ Triton tutorials" OFF)
 option(TRITON_BUILD_PYTHON_MODULE "Build Python Triton bindings" OFF)
 option(TRITON_BUILD_PROTON "Build the Triton Proton profiler" OFF)
 option(TRITON_BUILD_UT "Build C++ Triton Unit Tests" OFF)
-=======
-option(TRITON_BUILD_PYTHON_MODULE "Build Python Triton bindings" OFF)
-option(TRITON_BUILD_PROTON "Build the Triton Proton profiler" ON)
-option(TRITON_BUILD_UT "Build C++ Triton Unit Tests" ON)
-option(TRITON_BUILD_WITH_CCACHE "Build with ccache (if available)" ON)
->>>>>>> 3d1aeca3
+option(TRITON_BUILD_WITH_CCACHE "Build with ccache (if available)" OFF)
 set(TRITON_CODEGEN_BACKENDS "" CACHE STRING "Enable different codegen backends")
 
 if(TRITON_BUILD_WITH_CCACHE)
@@ -58,12 +51,6 @@
 # used conditionally in this file and by lit tests
 
 # Customized release build type with assertions: TritonRelBuildWithAsserts
-<<<<<<< HEAD
-set(CMAKE_C_FLAGS_TRITONRELBUILDWITHASSERTS "-O2")
-set(CMAKE_CXX_FLAGS_TRITONRELBUILDWITHASSERTS "-O2")
-set(CMAKE_C_FLAGS_TRITONBUILDWITHO1 "-O1")
-set(CMAKE_CXX_FLAGS_TRITONBUILDWITHO1 "-O1")
-=======
 if(NOT MSVC)
   set(CMAKE_C_FLAGS_TRITONRELBUILDWITHASSERTS "-O2 -g")
   set(CMAKE_CXX_FLAGS_TRITONRELBUILDWITHASSERTS "-O2 -g")
@@ -76,7 +63,6 @@
   set(CMAKE_MODULE_LINKER_FLAGS_TRITONRELBUILDWITHASSERTS "/debug:fastlink /INCREMENTAL")
   set(CMAKE_SHARED_LINKER_FLAGS_TRITONRELBUILDWITHASSERTS "/debug:fastlink /INCREMENTAL")
 endif()
->>>>>>> 3d1aeca3
 
 # Default build type
 # if(NOT CMAKE_BUILD_TYPE)
@@ -99,17 +85,12 @@
 
 # Compiler flags
 include_directories(${CMAKE_CURRENT_SOURCE_DIR}/include)
-<<<<<<< HEAD
-set(CMAKE_CXX_FLAGS "${CMAKE_C_FLAGS} -D__STDC_FORMAT_MACROS ")
-#  -fPIC -std=gnu++17
-=======
 if(NOT MSVC)
   set(CMAKE_CXX_FLAGS "${CMAKE_CXX_FLAGS} -D__STDC_FORMAT_MACROS  -fPIC -std=gnu++17")
 else()
   set(CMAKE_CXX_FLAGS "${CMAKE_CXX_FLAGS} -D__STDC_FORMAT_MACROS")
 endif()
 
->>>>>>> 3d1aeca3
 
 # #########
 # LLVM
@@ -162,15 +143,11 @@
 
 
 # Disable warnings that show up in external code (gtest;pybind11)
-<<<<<<< HEAD
-# set(CMAKE_CXX_FLAGS "${CMAKE_CXX_FLAGS} -Werror -Wno-covered-switch-default -fvisibility=hidden")
-=======
 if(NOT MSVC)
   set(CMAKE_CXX_FLAGS "${CMAKE_CXX_FLAGS} -Werror -Wno-covered-switch-default -fvisibility=hidden")
 else()
   set(CMAKE_CXX_FLAGS "${CMAKE_CXX_FLAGS} /wd4244 /wd4624 /wd4715 /wd4530")
 endif()
->>>>>>> 3d1aeca3
 
 include_directories(".")
 include_directories(${MLIR_INCLUDE_DIRS})
@@ -279,11 +256,7 @@
           LLVMAArch64CodeGen
           LLVMAArch64AsmParser
       )
-<<<<<<< HEAD
-  elseif(CMAKE_SYSTEM_PROCESSOR MATCHES "AMD64")
-=======
   elseif(CMAKE_SYSTEM_PROCESSOR MATCHES "x86_64" OR CMAKE_SYSTEM_PROCESSOR MATCHES "AMD64")
->>>>>>> 3d1aeca3
       list(APPEND TRITON_LIBRARIES
           LLVMX86CodeGen
           LLVMX86AsmParser
