--- conflicted
+++ resolved
@@ -85,11 +85,7 @@
   mlir::registerTritonAMDFoldTrueCmpI();
 
   // NVWS passes
-<<<<<<< HEAD
-  // mlir::registerNVWSTransformsPasses();
-=======
-  mlir::triton::registerNVWSTransformsPasses();
->>>>>>> 762ace95
+  // mlir::triton::registerNVWSTransformsPasses();
 
   // NVGPU transform passes
   // mlir::registerNVHopperTransformsPasses();
