--- conflicted
+++ resolved
@@ -316,6 +316,7 @@
     return thirdparty_cmake_args
 
 
+"""
 def download_and_copy(name, src_func, dst_path, variable, version, url_func):
     if is_offline_build():
         return
@@ -324,20 +325,12 @@
         return
     base_dir = os.path.dirname(__file__)
     system = platform.system()
-<<<<<<< HEAD
-    try:
-        arch = {"AMD64": "64", "arm64": "aarch64", "aarch64": "aarch64"}[platform.machine()]
-    except KeyError:
-        arch = platform.machine()
-    url = url_func(arch, version)
-=======
     arch = platform.machine()
     # NOTE: This might be wrong for jetson if both grace chips and jetson chips return aarch64
     arch = {"arm64": "sbsa", "aarch64": "sbsa"}.get(arch, arch)
     supported = {"Linux": "linux", "Darwin": "linux"}
     url = url_func(supported[system], arch, version)
     src_path = src_func(supported[system], arch, version)
->>>>>>> 3d1aeca3
     tmp_path = os.path.join(triton_cache_path, "nvidia", name)  # path to cache the download
     dst_path = os.path.join(base_dir, os.pardir, "third_party", "nvidia", "backend", dst_path)  # final binary path
     src_path = os.path.join(tmp_path, src_path)
@@ -357,6 +350,7 @@
         shutil.copytree(src_path, dst_path, dirs_exist_ok=True)
     else:
         shutil.copy(src_path, dst_path)
+"""
 
 
 # ---- cmake extension ----
@@ -465,11 +459,6 @@
         cmake_args += [f"-DCMAKE_BUILD_TYPE={cfg}"]
         if platform.system() == "Windows":
             cmake_args += [f"-DCMAKE_RUNTIME_OUTPUT_DIRECTORY_{cfg.upper()}={extdir}"]
-<<<<<<< HEAD
-            #if sys.maxsize > 2**32:
-            #    cmake_args += ["-A", "x64"]
-=======
->>>>>>> 3d1aeca3
         else:
             max_jobs = os.getenv("MAX_JOBS", str(2 * os.cpu_count()))
             build_args += ['-j' + max_jobs]
@@ -524,64 +513,12 @@
         subprocess.check_call(["cmake", "--build", ".", "--target", "mlir-doc"], cwd=cmake_dir)
 
 
+"""
 nvidia_version_path = os.path.join(get_base_dir(), "cmake", "nvidia-toolchain-version.json")
 with open(nvidia_version_path, "r") as nvidia_version_file:
     # parse this json file to get the version of the nvidia toolchain
     NVIDIA_TOOLCHAIN_VERSION = json.load(nvidia_version_file)
 
-<<<<<<< HEAD
-# download_and_copy(
-#     name="ptxas",
-#     src_path="bin/ptxas",
-#     variable="TRITON_PTXAS_PATH",
-#     version=NVIDIA_TOOLCHAIN_VERSION,
-#     url_func=lambda arch, version:
-#     f"https://anaconda.org/nvidia/cuda-nvcc/{version}/download/linux-{arch}/cuda-nvcc-{version}-0.tar.bz2",
-# )
-# download_and_copy(
-#     name="cuobjdump",
-#     src_path="bin/cuobjdump",
-#     variable="TRITON_CUOBJDUMP_PATH",
-#     version=NVIDIA_TOOLCHAIN_VERSION,
-#     url_func=lambda arch, version:
-#     f"https://anaconda.org/nvidia/cuda-cuobjdump/{version}/download/linux-{arch}/cuda-cuobjdump-{version}-0.tar.bz2",
-# )
-# download_and_copy(
-#     name="nvdisasm",
-#     src_path="bin/nvdisasm",
-#     variable="TRITON_NVDISASM_PATH",
-#     version=NVIDIA_TOOLCHAIN_VERSION,
-#     url_func=lambda arch, version:
-#     f"https://anaconda.org/nvidia/cuda-nvdisasm/{version}/download/linux-{arch}/cuda-nvdisasm-{version}-0.tar.bz2",
-# )
-# download_and_copy(
-#     name="cudacrt",
-#     src_path="include",
-#     variable="TRITON_CUDACRT_PATH",
-#     version=NVIDIA_TOOLCHAIN_VERSION,
-#     url_func=lambda arch, version:
-#     f"https://anaconda.org/nvidia/cuda-nvcc/{version}/download/linux-{arch}/cuda-nvcc-{version}-0.tar.bz2",
-# )
-# download_and_copy(
-#     name="cudart",
-#     src_path="include",
-#     variable="TRITON_CUDART_PATH",
-#     version=NVIDIA_TOOLCHAIN_VERSION,
-#     url_func=lambda arch, version:
-#     f"https://anaconda.org/nvidia/cuda-cudart-dev/{version}/download/linux-{arch}/cuda-cudart-dev-{version}-0.tar.bz2",
-# )
-# download_and_copy(
-#     name="cupti",
-#     src_path="include",
-#     variable="TRITON_CUPTI_PATH",
-#     version=NVIDIA_TOOLCHAIN_VERSION,
-#     url_func=lambda arch, version:
-#     f"https://anaconda.org/nvidia/cuda-cupti/{version}/download/linux-{arch}/cuda-cupti-{version}-0.tar.bz2",
-# )
-
-#backends = [*BackendInstaller.copy(["nvidia", "amd"]), *BackendInstaller.copy_externals()]
-backends = [*BackendInstaller.copy(["amd"]), *BackendInstaller.copy_externals()]
-=======
 exe_extension = sysconfig.get_config_var("EXE")
 download_and_copy(
     name="nvcc",
@@ -648,8 +585,8 @@
     url_func=lambda system, arch, version:
     f"https://developer.download.nvidia.com/compute/cuda/redist/cuda_cupti/{system}-{arch}/cuda_cupti-{system}-{arch}-{version}-archive.tar.xz",
 )
-backends = [*BackendInstaller.copy(["nvidia", "amd"]), *BackendInstaller.copy_externals()]
->>>>>>> 3d1aeca3
+"""
+backends = [*BackendInstaller.copy(["amd"]), *BackendInstaller.copy_externals()]
 
 
 def add_link_to_backends():
