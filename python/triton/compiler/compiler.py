--- conflicted
+++ resolved
@@ -147,12 +147,8 @@
 
     # backend
     libtriton_hash = hashlib.sha256()
-<<<<<<< HEAD
-    with open(os.path.join(TRITON_PATH, "_C\\libtriton.pyd"), "rb") as f:
-=======
     ext = sysconfig.get_config_var("EXT_SUFFIX").split(".")[-1]
     with open(os.path.join(TRITON_PATH, "_C", f"libtriton.{ext}"), "rb") as f:
->>>>>>> 3d1aeca3
         while True:
             chunk = f.read(1024**2)
             if not chunk:
