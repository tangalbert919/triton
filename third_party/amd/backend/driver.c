#define __HIP_PLATFORM_AMD__
// clang-format off
// hip_depreated.h needs definitions from hip_runtime.h.
#include <hip/hip_runtime.h>
#include <hip/hip_deprecated.h>
// clang-format on
#define PY_SSIZE_T_CLEAN
#include <Python.h>
#include <Windows.h>
// #include <dlfcn.h>
#include <stdio.h>
#include <stdlib.h>

// The list of paths to search for the HIP runtime library. The caller Python
// code should substitute the search path placeholder.
static const char *hipLibSearchPaths[] = {"/*py_libhip_search_path*/"};

// The list of HIP dynamic library symbols and their signature we are interested
// in this file.
// |FOR_EACH_ERR_FN| is a macro to process APIs that return hipError_t;
// |FOR_EACH_STR_FN| is a macro to process APIs that return const char *.
//
// HIP 6.0 introduced an updated hipGetDeviceProperties API under a new symbol,
// hipGetDevicePropertiesR0600. However, the associated hipDeviceProp_t was
// directly updated with breaking changes to match hipGetDevicePropertiesR0600
// in the header file. We include the header file from HIP 6.0. So here if we
// use hipGetDeviceProperties together with hipDeviceProp_t we will use the
// old API with a new struct definition and mess up the interpretation.
//
// This is a known issue: https://github.com/ROCm/ROCm/issues/2728.
//
// For now explicitly defer to the old hipDeviceProp_t struct. This should work
// for both 5.x and 6.x. In the long term we need to switch to use
// hipGetProcAddress once available:
// https://github.com/ROCm/clr/commit/0479cdb3dd30ef58718cad44e424bd793c394cc0
#define HIP_SYMBOL_LIST(FOR_EACH_ERR_FN, FOR_EACH_STR_FN)                      \
  FOR_EACH_STR_FN(hipGetErrorString, hipError_t hipError)                      \
  FOR_EACH_ERR_FN(hipGetDeviceProperties, hipDeviceProp_tR0000 *prop,          \
                  int deviceId)                                                \
  FOR_EACH_ERR_FN(hipModuleLoadDataEx, hipModule_t *module, const void *image, \
                  unsigned int numOptions, hipJitOption *options,              \
                  void **optionValues)                                         \
  FOR_EACH_ERR_FN(hipModuleGetFunction, hipFunction_t *function,               \
                  hipModule_t module, const char *kname)

// The HIP symbol table for holding resolved dynamic library symbols.
struct HIPSymbolTable {
#define DEFINE_EACH_ERR_FIELD(hipSymbolName, ...)                              \
  hipError_t (*hipSymbolName)(__VA_ARGS__);
#define DEFINE_EACH_STR_FIELD(hipSymbolName, ...)                              \
  const char *(*hipSymbolName)(__VA_ARGS__);

  HIP_SYMBOL_LIST(DEFINE_EACH_ERR_FIELD, DEFINE_EACH_STR_FIELD)
};

static struct HIPSymbolTable hipSymbolTable;

bool initSymbolTable() {
  // Use the HIP runtime library loaded into the existing process if it exits.
  // void *lib = dlopen("libamdhip64.so", RTLD_NOLOAD);
  void *lib = LoadLibrary("amdhip64_6.dll");
  if (lib) {
    // printf("[triton] chosen loaded amdhip64_6.dll in the process\n");
  }

  // Otherwise, go through the list of search paths to dlopen the first HIP
  // driver library.
  if (!lib) {
    int n = sizeof(hipLibSearchPaths) / sizeof(hipLibSearchPaths[0]);
    for (int i = 0; i < n; ++i) {
      void *handle = LoadLibrary(hipLibSearchPaths[i]);
      if (handle) {
        lib = handle;
        // printf("[triton] chosen %s\n", hipLibSearchPaths[i]);
      }
    }
  }
  if (!lib) {
    PyErr_SetString(PyExc_RuntimeError, "cannot open amdhip64_6.dll");
    return false;
  }

  // Resolve all symbols we are interested in.
  GetLastError(); // Clear existing errors
  DWORD error = 0;
#define QUERY_EACH_FN(hipSymbolName, ...)                                      \
  *(void **)&hipSymbolTable.hipSymbolName =                                    \
      GetProcAddress(lib, #hipSymbolName);                                     \
  error = GetLastError();                                                      \
  if (error) {                                                                 \
    PyErr_SetString(PyExc_RuntimeError,                                        \
                    "cannot query " #hipSymbolName " from amdhip64_6.dll");    \
    FreeLibrary(lib);                                                          \
    return false;                                                              \
  }

  HIP_SYMBOL_LIST(QUERY_EACH_FN, QUERY_EACH_FN)

  return true;
}

static inline void gpuAssert(hipError_t code, const char *file, int line) {
  {
    if (code != HIP_SUCCESS) {
      {
        const char *prefix = "Triton Error [HIP]: ";
        const char *str = hipSymbolTable.hipGetErrorString(code);
        char err[1024] = {0};
        snprintf(err, 1024, "%s Code: %d, Messsage: %s", prefix, code, str);
        PyGILState_STATE gil_state;
        gil_state = PyGILState_Ensure();
        PyErr_SetString(PyExc_RuntimeError, err);
        PyGILState_Release(gil_state);
      }
    }
  }
}

#define HIP_CHECK(ans)                                                         \
  {                                                                            \
    gpuAssert((ans), __FILE__, __LINE__);                                      \
    if (PyErr_Occurred())                                                      \
      return NULL;                                                             \
  }

static PyObject *getDeviceProperties(PyObject *self, PyObject *args) {
  int device_id;
  if (!PyArg_ParseTuple(args, "i", &device_id))
    return NULL;

  hipDeviceProp_tR0000 props;
  HIP_CHECK(hipSymbolTable.hipGetDeviceProperties(&props, device_id));

  // create a struct to hold device properties
  return Py_BuildValue(
      "{s:i, s:i, s:i, s:i, s:i, s:i, s:s, s:i}", "max_shared_mem",
      props.sharedMemPerBlock, "max_num_regs", props.regsPerBlock,
      "multiprocessor_count", props.multiProcessorCount, "sm_clock_rate",
      props.clockRate, "mem_clock_rate", props.memoryClockRate, "mem_bus_width",
      props.memoryBusWidth, "arch", props.gcnArchName, "warpSize",
      props.warpSize, "max_threads_per_sm", props.maxThreadsPerMultiProcessor);
}

static PyObject *loadBinary(PyObject *self, PyObject *args) {
  const char *name;
  const char *data;
  Py_ssize_t data_size;
  int shared;
  int device;
  if (!PyArg_ParseTuple(args, "ss#ii", &name, &data, &data_size, &shared,
                        &device)) {
    return NULL;
  }

  // set HIP options
  hipJitOption opt[] = {hipJitOptionErrorLogBufferSizeBytes,
                        hipJitOptionErrorLogBuffer,
                        hipJitOptionInfoLogBufferSizeBytes,
                        hipJitOptionInfoLogBuffer, hipJitOptionLogVerbose};
  const unsigned int errbufsize = 8192;
  const unsigned int logbufsize = 8192;
  char _err[errbufsize];
  char _log[logbufsize];
  void *optval[] = {(void *)(uintptr_t)errbufsize, (void *)_err,
                    (void *)(uintptr_t)logbufsize, (void *)_log, (void *)1};

  // launch HIP Binary
  hipModule_t mod;
  hipFunction_t fun;
  HIP_CHECK(hipSymbolTable.hipModuleLoadDataEx(&mod, data, 5, opt, optval))
  HIP_CHECK(hipSymbolTable.hipModuleGetFunction(&fun, mod, name));

  // get allocated registers and spilled registers from the function
  int n_regs = 0;
  int n_spills = 0;
<<<<<<< HEAD
=======
  int32_t n_max_threads = 0;
  hipSymbolTable.hipFuncGetAttribute(&n_regs, HIP_FUNC_ATTRIBUTE_NUM_REGS, fun);
  hipSymbolTable.hipFuncGetAttribute(&n_spills,
                                     HIP_FUNC_ATTRIBUTE_LOCAL_SIZE_BYTES, fun);
  hipSymbolTable.hipFuncGetAttribute(
      &n_max_threads, HIP_FUNC_ATTRIBUTE_MAX_THREADS_PER_BLOCK, fun);
  n_spills /= 4;
>>>>>>> fe66e412
  if (PyErr_Occurred()) {
    return NULL;
  }
  return Py_BuildValue("(KKiii)", (uint64_t)mod, (uint64_t)fun, n_regs,
                       n_spills, n_max_threads);
}

static PyMethodDef ModuleMethods[] = {
    {"load_binary", loadBinary, METH_VARARGS,
     "Load provided hsaco into HIP driver"},
    {"get_device_properties", getDeviceProperties, METH_VARARGS,
     "Get the properties for a given device"},
    {NULL, NULL, 0, NULL} // sentinel
};

static struct PyModuleDef ModuleDef = {PyModuleDef_HEAD_INIT, "hip_utils",
                                       NULL, // documentation
                                       -1,   // size
                                       ModuleMethods};

PyMODINIT_FUNC PyInit_hip_utils(void) {
  if (!initSymbolTable()) {
    return NULL;
  }

  PyObject *m = PyModule_Create(&ModuleDef);
  if (m == NULL) {
    return NULL;
  }
  PyModule_AddFunctions(m, ModuleMethods);

  return m;
}<|MERGE_RESOLUTION|>--- conflicted
+++ resolved
@@ -173,8 +173,6 @@
   // get allocated registers and spilled registers from the function
   int n_regs = 0;
   int n_spills = 0;
-<<<<<<< HEAD
-=======
   int32_t n_max_threads = 0;
   hipSymbolTable.hipFuncGetAttribute(&n_regs, HIP_FUNC_ATTRIBUTE_NUM_REGS, fun);
   hipSymbolTable.hipFuncGetAttribute(&n_spills,
@@ -182,7 +180,6 @@
   hipSymbolTable.hipFuncGetAttribute(
       &n_max_threads, HIP_FUNC_ATTRIBUTE_MAX_THREADS_PER_BLOCK, fun);
   n_spills /= 4;
->>>>>>> fe66e412
   if (PyErr_Occurred()) {
     return NULL;
   }
