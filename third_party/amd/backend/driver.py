--- conflicted
+++ resolved
@@ -341,15 +341,8 @@
 
 bool initSymbolTable() {{
   // Use the HIP runtime library loaded into the existing process if it exits.
-<<<<<<< HEAD
   //void *lib = dlopen("libamdhip64.so", RTLD_NOLOAD);
   void *lib = LoadLibrary("amdhip64_6.dll");
-  if (lib) {{
-    //printf("[triton] chosen loaded amdhip64_6.dll in the process\\n");
-  }}
-=======
-  void *lib = dlopen("libamdhip64.so", RTLD_NOLOAD);
->>>>>>> ebad1d97
 
   // Otherwise, go through the list of search paths to dlopen the first HIP
   // driver library.
@@ -359,10 +352,6 @@
       void *handle = LoadLibrary(hipLibSearchPaths[i]);
       if (handle) {{
         lib = handle;
-<<<<<<< HEAD
-        //printf("[triton] chosen %s\\n", hipLibSearchPaths[i]);
-=======
->>>>>>> ebad1d97
       }}
     }}
   }}
@@ -371,19 +360,6 @@
     return false;
   }}
 
-<<<<<<< HEAD
-  // Resolve all symbols we are interested in.
-  GetLastError();  // Clear existing errors
-  DWORD error = 0;
-#define QUERY_EACH_FN(hipSymbolName, ...)                                     \\
-  *(void **)&hipSymbolTable.hipSymbolName = GetProcAddress(lib, #hipSymbolName);       \\
-  error = GetLastError();                                                          \\
-  if (error) {{                                                               \\
-    PyErr_SetString(PyExc_RuntimeError,                                       \\
-                    "cannot query " #hipSymbolName " from amdhip64_6.dll");   \\
-    FreeLibrary(lib);                                                             \\
-    return false;                                                             \\
-=======
   typedef hipError_t (*hipGetProcAddress_fn)(
       const char *symbol, void **pfn, int hipVersion, uint64_t hipFlags,
       hipDriverProcAddressQueryResult *symbolStatus);
@@ -414,7 +390,6 @@
                     "' from libamdhip64.so");                                  \
     dlclose(lib);                                                              \
     return false;                                                              \
->>>>>>> ebad1d97
   }}
 
   HIP_SYMBOL_LIST(QUERY_EACH_FN, QUERY_EACH_FN)
